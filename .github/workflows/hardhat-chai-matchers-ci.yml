name: hardhat-chai-matchers CI

on:
  push:
    branches: [$default-branch]
    paths:
      - "packages/hardhat-chai-matchers/**"
      - "packages/hardhat-common/**"
      - "config/**"
  pull_request:
    branches:
      - "**"
    paths:
      - "packages/hardhat-chai-matchers/**"
      - "packages/hardhat-common/**"
      - "config/**"
  workflow_dispatch:

defaults:
  run:
    working-directory: packages/hardhat-chai-matchers

concurrency:
  group: ${{github.workflow}}-${{github.ref}}
  cancel-in-progress: true

jobs:
  test_on_windows:
<<<<<<< HEAD
    name: Test hardhat-chai-matchers on Windows with Node 16
=======
    name: Test hardhat-chai-matchers on Windows with Node 18
>>>>>>> e822bd0e
    runs-on: windows-latest
    steps:
      - uses: actions/checkout@v2
      - uses: actions/setup-node@v2
        with:
<<<<<<< HEAD
          node-version: 16
=======
          node-version: 18.15
>>>>>>> e822bd0e
          cache: yarn
      - name: Install
        run: yarn --frozen-lockfile
      - name: Build
        run: yarn build
      - name: Run tests
        env:
          FORCE_COLOR: 3
        run: yarn test:ci
      - name: Cache downloaded compilers
        uses: actions/cache@v2
        with:
          path: |
            C:\Users\runneradmin\AppData\Local\hardhat-nodejs\Cache\compilers-v2
          key: downloaded-compilers-v2

  test_on_macos:
<<<<<<< HEAD
    name: Test hardhat-chai-matchers on MacOS with Node 16
=======
    name: Test hardhat-chai-matchers on MacOS with Node 18
>>>>>>> e822bd0e
    runs-on: macos-latest
    # disable until actions/virtual-environments#4896 is fixed
    # if: ${{ false }}
    steps:
      - uses: actions/checkout@v2
      - uses: actions/setup-node@v2
        with:
<<<<<<< HEAD
          node-version: 16
=======
          node-version: 18.15
>>>>>>> e822bd0e
          cache: yarn
      - name: Install
        run: yarn --frozen-lockfile
      - name: Build
        run: yarn build
      - name: Run tests
        env:
          FORCE_COLOR: 3
        run: yarn test:ci
      - name: Cache downloaded compilers
        uses: actions/cache@v2
        with:
          path: |
            /Users/runner/Library/Caches/hardhat-nodejs/compilers-v2
          key: downloaded-compilers-v2

  test_on_linux:
    name: Test hardhat-chai-matchers on Ubuntu with Node ${{ matrix.node }}
    runs-on: ubuntu-latest
    strategy:
      matrix:
<<<<<<< HEAD
        node: [16, 18, 20]
=======
        node: [18.15]
>>>>>>> e822bd0e
    steps:
      - uses: actions/checkout@v2
      - uses: actions/setup-node@v2
        with:
          node-version: ${{ matrix.node }}
          cache: yarn
      - name: Install
        run: yarn --frozen-lockfile
      - name: Build
        run: yarn build
      - name: Run tests
        env:
          FORCE_COLOR: 3
        run: yarn test:ci
      - name: Cache downloaded compilers
        uses: actions/cache@v2
        with:
          path: |
            /home/runner/.cache/hardhat-nodejs/compilers-v2
          key: downloaded-compilers-v2<|MERGE_RESOLUTION|>--- conflicted
+++ resolved
@@ -26,21 +26,13 @@
 
 jobs:
   test_on_windows:
-<<<<<<< HEAD
-    name: Test hardhat-chai-matchers on Windows with Node 16
-=======
     name: Test hardhat-chai-matchers on Windows with Node 18
->>>>>>> e822bd0e
     runs-on: windows-latest
     steps:
       - uses: actions/checkout@v2
       - uses: actions/setup-node@v2
         with:
-<<<<<<< HEAD
-          node-version: 16
-=======
-          node-version: 18.15
->>>>>>> e822bd0e
+          node-version: 18
           cache: yarn
       - name: Install
         run: yarn --frozen-lockfile
@@ -50,31 +42,17 @@
         env:
           FORCE_COLOR: 3
         run: yarn test:ci
-      - name: Cache downloaded compilers
-        uses: actions/cache@v2
-        with:
-          path: |
-            C:\Users\runneradmin\AppData\Local\hardhat-nodejs\Cache\compilers-v2
-          key: downloaded-compilers-v2
 
   test_on_macos:
-<<<<<<< HEAD
-    name: Test hardhat-chai-matchers on MacOS with Node 16
-=======
     name: Test hardhat-chai-matchers on MacOS with Node 18
->>>>>>> e822bd0e
     runs-on: macos-latest
     # disable until actions/virtual-environments#4896 is fixed
-    # if: ${{ false }}
+    if: ${{ false }}
     steps:
       - uses: actions/checkout@v2
       - uses: actions/setup-node@v2
         with:
-<<<<<<< HEAD
-          node-version: 16
-=======
-          node-version: 18.15
->>>>>>> e822bd0e
+          node-version: 18
           cache: yarn
       - name: Install
         run: yarn --frozen-lockfile
@@ -84,23 +62,13 @@
         env:
           FORCE_COLOR: 3
         run: yarn test:ci
-      - name: Cache downloaded compilers
-        uses: actions/cache@v2
-        with:
-          path: |
-            /Users/runner/Library/Caches/hardhat-nodejs/compilers-v2
-          key: downloaded-compilers-v2
 
   test_on_linux:
     name: Test hardhat-chai-matchers on Ubuntu with Node ${{ matrix.node }}
     runs-on: ubuntu-latest
     strategy:
       matrix:
-<<<<<<< HEAD
-        node: [16, 18, 20]
-=======
-        node: [18.15]
->>>>>>> e822bd0e
+        node: [18, 20]
     steps:
       - uses: actions/checkout@v2
       - uses: actions/setup-node@v2
@@ -114,10 +82,4 @@
       - name: Run tests
         env:
           FORCE_COLOR: 3
-        run: yarn test:ci
-      - name: Cache downloaded compilers
-        uses: actions/cache@v2
-        with:
-          path: |
-            /home/runner/.cache/hardhat-nodejs/compilers-v2
-          key: downloaded-compilers-v2+        run: yarn test:ci