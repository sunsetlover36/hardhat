--- conflicted
+++ resolved
@@ -3,17 +3,13 @@
 
 version: 2
 updates:
-<<<<<<< HEAD
   - package-ecosystem: "cargo"
     directory: "/"
     schedule:
       interval: "daily"
     commit-message:
       prefix: "bump"
-  - package-ecosystem: "npm"
-=======
   - package-ecosystem: "pnpm"
->>>>>>> ba073b97
     directory: "/"
     schedule:
       interval: "daily"
