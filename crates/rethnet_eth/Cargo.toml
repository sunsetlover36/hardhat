[package]
name = "rethnet_eth"
version = "0.1.0-dev"
edition = "2021"

[dependencies]
bytes = { version = "1.2.1", default-features = false }
ethbloom = { version = "0.13.0", default-features = false, features = ["rlp"] }
hash-db = { version = "0.15.2", default-features = false }
hash256-std-hasher = { version = "0.15.2", default-features = false }
hashbrown = { version = "0.13", default-features = false, features = ["ahash"] }
hex = { version = "0.4.3", default-features = false, features = ["alloc"] }
hex-literal = { version = "0.3", default-features = false }
open-fastrlp = { version = "0.1.2", default-features = false, features = ["derive"], optional = true }
primitive-types = { version = "0.11.1", default-features = false, features = ["rlp"] }
<<<<<<< HEAD
revm = { git = "https://github.com/wodann/revm", rev = "d7286a1", version = "2.3", default-features = false, features = ["dev", "serde"] }
=======
reqwest = { version = "0.11", features = ["blocking", "json"] }
revm = { git = "https://github.com/wodann/revm", rev = "7c28358", version = "2.3", default-features = false, features = ["k256"] }
>>>>>>> 81650c71
rlp = { version = "0.5.2", default-features = false, features = ["derive"] }
ruint = { version = "1.7.0", default-features = false }
secp256k1 = { version = "0.24.0", default-features = false, features = ["alloc", "recovery"] }
serde = { version = "1.0.147", default-features = false, features = ["derive"], optional = true }
serde_json = { version = "1.0.89", optional = true }
sha3 = { version = "0.10.6", default-features = false }
thiserror = { version = "1.0.37", default-features = false }
triehash = { version = "0.8.4", default-features = false }

[dev-dependencies]
tokio = { version = "1.23.0", features = ["macros"] }

[features]
default = ["std"]
# fastrlp = ["dep:open-fastrlp", "ruint/fastrlp"] Broken due to lack of support for fastrlp in primitive-types
serde = ["dep:serde", "bytes/serde", "ethbloom/serialize", "hashbrown/serde", "primitive-types/serde", "revm/with-serde", "ruint/serde", "serde_json"]
std = ["bytes/std", "ethbloom/std", "hash256-std-hasher/std", "hash-db/std", "hex/std", "open-fastrlp?/std", "primitive-types/std", "rlp/std", "secp256k1/std", "serde?/std", "sha3/std", "triehash/std"]<|MERGE_RESOLUTION|>--- conflicted
+++ resolved
@@ -13,12 +13,8 @@
 hex-literal = { version = "0.3", default-features = false }
 open-fastrlp = { version = "0.1.2", default-features = false, features = ["derive"], optional = true }
 primitive-types = { version = "0.11.1", default-features = false, features = ["rlp"] }
-<<<<<<< HEAD
+reqwest = { version = "0.11", features = ["blocking", "json"] }
 revm = { git = "https://github.com/wodann/revm", rev = "d7286a1", version = "2.3", default-features = false, features = ["dev", "serde"] }
-=======
-reqwest = { version = "0.11", features = ["blocking", "json"] }
-revm = { git = "https://github.com/wodann/revm", rev = "7c28358", version = "2.3", default-features = false, features = ["k256"] }
->>>>>>> 81650c71
 rlp = { version = "0.5.2", default-features = false, features = ["derive"] }
 ruint = { version = "1.7.0", default-features = false }
 secp256k1 = { version = "0.24.0", default-features = false, features = ["alloc", "recovery"] }
