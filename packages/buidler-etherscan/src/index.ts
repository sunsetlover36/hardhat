import { task } from "@nomiclabs/buidler/config";
<<<<<<< HEAD
import { BuidlerPluginError } from "@nomiclabs/buidler/plugins";
import { ActionType, Artifact } from "@nomiclabs/buidler/types";
import SemverRange from "semver/classes/range";

import { pluginName } from "./pluginContext";

interface VerificationArgs {
  address: string;
  constructorArguments: string[];
  // Filename of constructor arguments module.
  constructorArgs?: string;
}

const verify: ActionType<VerificationArgs> = async (
  {
    address,
    constructorArguments: constructorArgsList,
    constructorArgs: constructorArgsModule,
  },
  { config, network, run }
) => {
  const { getDefaultEtherscanConfig } = await import("./config");
  const etherscan = getDefaultEtherscanConfig(config);

  if (
    etherscan.apiKey === undefined ||
    etherscan.apiKey === null ||
    etherscan.apiKey.trim() === ""
  ) {
    // TODO: add URL to etherscan documentation?
    throw new BuidlerPluginError(
      pluginName,
      `Please provide an Etherscan API token via buidler config.
E.g.: { [...], etherscan: { apiKey: 'an API key' }, [...] }
See https://etherscan.io/apis`
    );
  }

  if (network.name === "buidlerevm") {
    throw new BuidlerPluginError(
      pluginName,
      `The selected network is ${network.name}. Please select a network supported by Etherscan.`
    );
  }

  const { isAddress } = await import("@ethersproject/address");
  if (!isAddress(address)) {
    throw new BuidlerPluginError(
      pluginName,
      `${address} is an invalid address.`
    );
  }

  const { getVersionNumber, inferSolcVersion, InferralType } = await import(
    "./solc/version"
  );
  const solcVersionConfig = getVersionNumber(config.solc.version);

  const supportedSolcVersionRange = new SemverRange(">=0.4.11");
  // Etherscan only supports solidity versions higher than or equal to v0.4.11.
  // See https://etherscan.io/solcversions
  // TODO: perhaps querying and scraping this list would be a better approach?
  // This list should be validated - it links to https://github.com/ethereum/solc-bin/blob/gh-pages/bin/list.txt
  // which has many old compilers included in the list too.
  if (!supportedSolcVersionRange.test(solcVersionConfig.toString())) {
    throw new BuidlerPluginError(
      pluginName,
      `Etherscan only supports compiler versions 0.4.11 and higher.
See https://etherscan.io/solcversions for more information.`
    );
  }

  let constructorArguments;
  if (typeof constructorArgsModule === "string") {
    try {
      constructorArguments = await import(constructorArgsModule!);
      if (!Array.isArray(constructorArguments)) {
        throw new BuidlerPluginError(
          pluginName,
          `The module doesn't export a list. The module should look like this:
module.exports = [ arg1, arg2, ... ];`
=======
import {
  NomicLabsBuidlerPluginError,
  readArtifact,
} from "@nomiclabs/buidler/plugins";

import AbiEncoder from "./AbiEncoder";
import { getDefaultEtherscanConfig } from "./config";
import {
  getVerificationStatus,
  verifyContract,
} from "./etherscan/EtherscanService";
import { toRequest } from "./etherscan/EtherscanVerifyContractRequest";
import { getLongVersion } from "./solc/SolcVersions";
import { EtherscanConfig } from "./types";

task("verify-contract", "Verifies contract on etherscan")
  .addParam("contractName", "Name of the deployed contract")
  .addParam("address", "Deployed address of smart contract")
  .addOptionalParam(
    "libraries",
    'Stringified JSON object in format of {library1: "0x2956356cd2a2bf3202f771f50d3d14a367b48071"}'
  )
  .addOptionalVariadicPositionalParam(
    "constructorArguments",
    "arguments for contract constructor",
    []
  )
  .setAction(
    async (
      taskArgs: {
        contractName: string;
        address: string;
        libraries: string;
        source: string;
        constructorArguments: string[];
      },
      { config, run }
    ) => {
      const etherscan: EtherscanConfig = getDefaultEtherscanConfig(config);

      if (etherscan.apiKey === undefined || etherscan.apiKey.trim() === "") {
        throw new NomicLabsBuidlerPluginError(
          "@nomiclabs/buidler-etherscan",
          "Please provide etherscan api token via buidler.config.js (etherscan.apiKey)"
>>>>>>> 05849dd8
        );
      }
    } catch (error) {
      throw new BuidlerPluginError(
        pluginName,
        "Importing the module for the constructor arguments list failed.",
        error
      );
    }
  } else {
    constructorArguments = constructorArgsList;
  }

  let etherscanAPIEndpoint: URL;
  const {
    getEtherscanEndpoint,
    retrieveContractBytecode,
    NetworkProberError,
  } = await import("./network/prober");
  try {
    etherscanAPIEndpoint = await getEtherscanEndpoint(network.provider);
  } catch (error) {
    if (error instanceof NetworkProberError) {
      throw new BuidlerPluginError(
        pluginName,
        `${error.message} The selected network is ${network.name}.
Common causes:
  - Wrong network selected
  - Faulty buidler network config`,
        error
      );
    }
    // Shouldn't be reachable.
    throw error;
  }

  const deployedContractBytecode = await retrieveContractBytecode(
    address,
    network.provider
  );
  if (deployedContractBytecode === null) {
    throw new BuidlerPluginError(
      pluginName,
      `The address ${address} has no bytecode. Is the contract deployed to this network?
The selected network is ${network.name}.`
    );
  }

  const bytecodeBuffer = Buffer.from(deployedContractBytecode, "hex");
  const solcVersionRange = await inferSolcVersion(bytecodeBuffer);

  if (!solcVersionRange.isIncluded(solcVersionConfig)) {
    let detailedContext;
    if (solcVersionRange.inferralType === InferralType.EXACT) {
      detailedContext = `The expected version is ${solcVersionRange}.`;
    } else {
      detailedContext = `The expected version range is ${solcVersionRange}.`;
    }
    const message = `The bytecode retrieved could not have been generated by the selected compiler.
The selected compiler version is v${config.solc.version}.
${detailedContext}
The selected network is ${network.name}.
Common causes:
  - Wrong compiler version in buidler config
  - Wrong address for contract
  - Wrong network selected or faulty buidler network config`;
    throw new BuidlerPluginError(pluginName, message);
  }

  const { lookupMatchingBytecode, compile } = await import("./solc/bytecode");
  // TODO: this gives us the input for all contracts.
  // This could be restricted to relevant contracts in a future iteration of the compiler tasks.
  const { compilerInput, compilerOutput } = await compile(run);

  const contractInformation = await lookupMatchingBytecode(
    compilerOutput.contracts,
    deployedContractBytecode,
    solcVersionRange.inferralType
  );
  if (contractInformation === null) {
    const message = `The contract was not found among the ones present in this project.
The selected network is ${network.name}.
Common causes:
  - Wrong address for contract
  - Wrong network selected or faulty buidler network config`;
    throw new BuidlerPluginError(pluginName, message);
  }

  const { Interface } = await import("@ethersproject/abi");
  const { isABIArgumentLengthError, isABIArgumentTypeError } = await import(
    "./ABITypes"
  );
  const contractInterface = new Interface(contractInformation.contract.abi);
  let deployArgumentsEncoded;
  try {
    deployArgumentsEncoded = contractInterface
      .encodeDeploy(constructorArguments)
      .replace("0x", "");
  } catch (error) {
    if (isABIArgumentLengthError(error)) {
      const { contractName, contractFilename } = contractInformation;
      // TODO: add a list of types and constructor arguments to the error message?
      const message = `The constructor for ${contractFilename}:${contractName} has ${error.count.types} parameters
 but ${error.count.values} arguments were provided instead.`;
      throw new BuidlerPluginError(pluginName, message, error);
    }
    if (isABIArgumentTypeError(error)) {
      const message = `Value ${error.value} cannot be encoded for the parameter ${error.argument}.
Encoder error reason: ${error.reason}`;
      throw new BuidlerPluginError(pluginName, message, error);
    }
    // Should be unreachable.
    throw error;
  }

  // Ensure the linking information is present in the compiler input;
  compilerInput.settings.libraries = contractInformation.libraryLinks;
  const compilerInputJSON = JSON.stringify(compilerInput);

  const solcFullVersion = await solcVersionConfig.getLongVersion();

  const { toVerifyRequest, toCheckStatusRequest } = await import(
    "./etherscan/EtherscanVerifyContractRequest"
  );
  const request = toVerifyRequest({
    apiKey: etherscan.apiKey,
    contractAddress: address,
    sourceCode: compilerInputJSON,
    contractFilename: contractInformation.contractFilename,
    contractName: contractInformation.contractName,
    compilerVersion: solcFullVersion,
    constructorArguments: deployArgumentsEncoded,
  });

  const { getVerificationStatus, verifyContract, delay } = await import(
    "./etherscan/EtherscanService"
  );
  const response = await verifyContract(etherscanAPIEndpoint, request);

  // TODO: Display contract name?
  console.log(
    `Successfully submitted source code for contract
${contractInformation.contractFilename}:${contractInformation.contractName} at ${address}
for verification on etherscan. Waiting for verification result...`
  );

  const pollRequest = toCheckStatusRequest({
    apiKey: etherscan.apiKey,
    guid: response.message,
  });

  // Compilation is bound to take some time so there's no sense in requesting status immediately.
  // TODO: make this configurable? The polling interval should be configurable too, within some safety bounds.
  await delay(700);
  const verificationStatus = await getVerificationStatus(
    etherscanAPIEndpoint,
    pollRequest
  );

  if (verificationStatus.isVerificationSuccess()) {
    console.log("Successfully verified contract on etherscan");
  } else {
    // TODO: throw an unexpected error here?
    console.log(`The API responded with an unexpected message.
Message: ${verificationStatus.message}`);
  }
};

task("verify", "Verifies contract on etherscan")
  .addPositionalParam(
    "address",
    "Address of the smart contract that will be verified"
  )
  .addOptionalParam(
    "constructorArgs",
    "File path to a javascript module that exports the list of arguments."
  )
  .addOptionalVariadicPositionalParam(
    "constructorArguments",
    "Arguments used in the contract constructor. These are ignored if the --constructorArgs option is passed.",
    []
  )
  .setAction(verify);<|MERGE_RESOLUTION|>--- conflicted
+++ resolved
@@ -1,6 +1,5 @@
 import { task } from "@nomiclabs/buidler/config";
-<<<<<<< HEAD
-import { BuidlerPluginError } from "@nomiclabs/buidler/plugins";
+import { NomicLabsBuidlerPluginError } from "@nomiclabs/buidler/plugins";
 import { ActionType, Artifact } from "@nomiclabs/buidler/types";
 import SemverRange from "semver/classes/range";
 
@@ -30,7 +29,7 @@
     etherscan.apiKey.trim() === ""
   ) {
     // TODO: add URL to etherscan documentation?
-    throw new BuidlerPluginError(
+    throw new NomicLabsBuidlerPluginError(
       pluginName,
       `Please provide an Etherscan API token via buidler config.
 E.g.: { [...], etherscan: { apiKey: 'an API key' }, [...] }
@@ -39,7 +38,7 @@
   }
 
   if (network.name === "buidlerevm") {
-    throw new BuidlerPluginError(
+    throw new NomicLabsBuidlerPluginError(
       pluginName,
       `The selected network is ${network.name}. Please select a network supported by Etherscan.`
     );
@@ -47,7 +46,7 @@
 
   const { isAddress } = await import("@ethersproject/address");
   if (!isAddress(address)) {
-    throw new BuidlerPluginError(
+    throw new NomicLabsBuidlerPluginError(
       pluginName,
       `${address} is an invalid address.`
     );
@@ -65,7 +64,7 @@
   // This list should be validated - it links to https://github.com/ethereum/solc-bin/blob/gh-pages/bin/list.txt
   // which has many old compilers included in the list too.
   if (!supportedSolcVersionRange.test(solcVersionConfig.toString())) {
-    throw new BuidlerPluginError(
+    throw new NomicLabsBuidlerPluginError(
       pluginName,
       `Etherscan only supports compiler versions 0.4.11 and higher.
 See https://etherscan.io/solcversions for more information.`
@@ -77,60 +76,14 @@
     try {
       constructorArguments = await import(constructorArgsModule!);
       if (!Array.isArray(constructorArguments)) {
-        throw new BuidlerPluginError(
+        throw new NomicLabsBuidlerPluginError(
           pluginName,
           `The module doesn't export a list. The module should look like this:
 module.exports = [ arg1, arg2, ... ];`
-=======
-import {
-  NomicLabsBuidlerPluginError,
-  readArtifact,
-} from "@nomiclabs/buidler/plugins";
-
-import AbiEncoder from "./AbiEncoder";
-import { getDefaultEtherscanConfig } from "./config";
-import {
-  getVerificationStatus,
-  verifyContract,
-} from "./etherscan/EtherscanService";
-import { toRequest } from "./etherscan/EtherscanVerifyContractRequest";
-import { getLongVersion } from "./solc/SolcVersions";
-import { EtherscanConfig } from "./types";
-
-task("verify-contract", "Verifies contract on etherscan")
-  .addParam("contractName", "Name of the deployed contract")
-  .addParam("address", "Deployed address of smart contract")
-  .addOptionalParam(
-    "libraries",
-    'Stringified JSON object in format of {library1: "0x2956356cd2a2bf3202f771f50d3d14a367b48071"}'
-  )
-  .addOptionalVariadicPositionalParam(
-    "constructorArguments",
-    "arguments for contract constructor",
-    []
-  )
-  .setAction(
-    async (
-      taskArgs: {
-        contractName: string;
-        address: string;
-        libraries: string;
-        source: string;
-        constructorArguments: string[];
-      },
-      { config, run }
-    ) => {
-      const etherscan: EtherscanConfig = getDefaultEtherscanConfig(config);
-
-      if (etherscan.apiKey === undefined || etherscan.apiKey.trim() === "") {
-        throw new NomicLabsBuidlerPluginError(
-          "@nomiclabs/buidler-etherscan",
-          "Please provide etherscan api token via buidler.config.js (etherscan.apiKey)"
->>>>>>> 05849dd8
         );
       }
     } catch (error) {
-      throw new BuidlerPluginError(
+      throw new NomicLabsBuidlerPluginError(
         pluginName,
         "Importing the module for the constructor arguments list failed.",
         error
@@ -150,7 +103,7 @@
     etherscanAPIEndpoint = await getEtherscanEndpoint(network.provider);
   } catch (error) {
     if (error instanceof NetworkProberError) {
-      throw new BuidlerPluginError(
+      throw new NomicLabsBuidlerPluginError(
         pluginName,
         `${error.message} The selected network is ${network.name}.
 Common causes:
@@ -168,7 +121,7 @@
     network.provider
   );
   if (deployedContractBytecode === null) {
-    throw new BuidlerPluginError(
+    throw new NomicLabsBuidlerPluginError(
       pluginName,
       `The address ${address} has no bytecode. Is the contract deployed to this network?
 The selected network is ${network.name}.`
@@ -193,7 +146,7 @@
   - Wrong compiler version in buidler config
   - Wrong address for contract
   - Wrong network selected or faulty buidler network config`;
-    throw new BuidlerPluginError(pluginName, message);
+    throw new NomicLabsBuidlerPluginError(pluginName, message);
   }
 
   const { lookupMatchingBytecode, compile } = await import("./solc/bytecode");
@@ -212,7 +165,7 @@
 Common causes:
   - Wrong address for contract
   - Wrong network selected or faulty buidler network config`;
-    throw new BuidlerPluginError(pluginName, message);
+    throw new NomicLabsBuidlerPluginError(pluginName, message);
   }
 
   const { Interface } = await import("@ethersproject/abi");
@@ -231,12 +184,12 @@
       // TODO: add a list of types and constructor arguments to the error message?
       const message = `The constructor for ${contractFilename}:${contractName} has ${error.count.types} parameters
  but ${error.count.values} arguments were provided instead.`;
-      throw new BuidlerPluginError(pluginName, message, error);
+      throw new NomicLabsBuidlerPluginError(pluginName, message, error);
     }
     if (isABIArgumentTypeError(error)) {
       const message = `Value ${error.value} cannot be encoded for the parameter ${error.argument}.
 Encoder error reason: ${error.reason}`;
-      throw new BuidlerPluginError(pluginName, message, error);
+      throw new NomicLabsBuidlerPluginError(pluginName, message, error);
     }
     // Should be unreachable.
     throw error;
