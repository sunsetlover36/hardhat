# Running tests with Ganache

<<<<<<< HEAD
Rather than using Ganache, we recommend using the built-in [Hardhat Network](../hardhat-network/README.md) network to test your
smart contracts, as it generates [combined JavaScript and Solidity stack traces](../hardhat-network/README.md#solidity-stack-traces),
making debugging easier.
=======
We recommend using the built-in [Hardhat Network](../hardhat-network/README.md) network to test your smart contracts, as it generates [combined JavaScript and Solidity stack traces](../hardhat-network/README.md#solidity-stack-traces), making debugging easier.
>>>>>>> ee4969a0

If you still want to run your tests using Ganache, you can do it in two ways.

## Manually running Ganache

You don't need to do anything special to use Ganache if you don't want to.

Just start Ganache and then run Hardhat with

```
npx hardhat --network localhost test
```

## Using the `hardhat-ganache` plugin

If you don't want to manually start and stop Ganache every time, you can use the `hardhat-ganache` plugin.

This plugin creates a network called `ganache`, and automatically starts and stops Ganache before and after running your tests and scripts.

To use it, you have to install it with `npm`

```
npm install --save-dev @nomiclabs/hardhat-ganache
```

and add this line at the beginning of your `hardhat.config.js`

```js
require("@nomiclabs/hardhat-ganache");
```

Finally, you can run your tests with

```
npx hardhat --network ganache test
```<|MERGE_RESOLUTION|>--- conflicted
+++ resolved
@@ -1,12 +1,8 @@
 # Running tests with Ganache
 
-<<<<<<< HEAD
 Rather than using Ganache, we recommend using the built-in [Hardhat Network](../hardhat-network/README.md) network to test your
 smart contracts, as it generates [combined JavaScript and Solidity stack traces](../hardhat-network/README.md#solidity-stack-traces),
 making debugging easier.
-=======
-We recommend using the built-in [Hardhat Network](../hardhat-network/README.md) network to test your smart contracts, as it generates [combined JavaScript and Solidity stack traces](../hardhat-network/README.md#solidity-stack-traces), making debugging easier.
->>>>>>> ee4969a0
 
 If you still want to run your tests using Ganache, you can do it in two ways.
 
